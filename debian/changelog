--- conflicted
+++ resolved
@@ -1,10 +1,9 @@
-<<<<<<< HEAD
 mini-buildd (1.1.0) UNRELEASED; urgency=medium
 
   Initial 1.1.x unstable release.
 
  -- Stephan Sürken <absurd@debian.org>  Sat, 17 May 2014 10:30:24 +0000
-=======
+
 mini-buildd (1.0.3) unstable; urgency=medium
 
   * [5100f3a] doc/quickstart: Update for the new keyring's "sources.list
@@ -16,7 +15,6 @@
     pylint check).
 
  -- Stephan Sürken <absurd@debian.org>  Wed, 04 Jun 2014 16:45:32 +0000
->>>>>>> f187b979
 
 mini-buildd (1.0.2) unstable; urgency=medium
 
@@ -40,7 +38,6 @@
   * [71b9e6f] wizards: Add support for Ubuntu "trusty".
 
  -- Stephan Sürken <absurd@debian.org>  Mon, 05 May 2014 18:26:07 +0000
->>>>>>> 1.0.x
 
 mini-buildd (1.0.0) unstable; urgency=medium
 
