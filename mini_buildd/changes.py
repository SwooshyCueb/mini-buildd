# -*- coding: utf-8 -*-
import os, stat, logging, tarfile, ftplib, re, contextlib

import debian.deb822

from mini_buildd import setup, misc

log = logging.getLogger(__name__)

class Changes(debian.deb822.Changes):
    BUILDREQUEST_RE = re.compile("^.+_mini-buildd-buildrequest_[^_]+.changes$")
    BUILDRESULT_RE = re.compile("^.+_mini-buildd-buildresult_[^_]+.changes$")

    def __init__(self, file_path):
        self._file_path = file_path
        self._file_name = os.path.basename(file_path)
        super(Changes, self).__init__(file(file_path) if os.path.exists(file_path) else [])
        # Be sure base dir is always available
        misc.mkdirs(os.path.dirname(file_path))

    def is_buildrequest(self):
        return self.BUILDREQUEST_RE.match(self._file_name)

    def is_buildresult(self):
        return self.BUILDRESULT_RE.match(self._file_name)

    def get(self, key):
        try:
            return self[key]
        except:
            return ""

    def get_repository(self):
        from models import Repository

        # Check and parse distribution
        dist = self["Distribution"]
        dist_s = self["Distribution"].split(u"-")
        if len(dist_s) != 3:
            raise Exception("Malformed distribution '{d}': Must be 'CODENAME-ID-SUITE'".format(d=dist))
<<<<<<< HEAD
        codename, id, suite = dist_s[0], dist_s[1], dist_s[2]

        # Get repository for id
        try:
            r = Repository.objects.get(id=id)
        except:
            raise Exception("Unsupported distribution '{d}': No such repository id '{i}'".format(d=dist, i=id))
=======
        codename, identity, suite = dist_s[0], dist_s[1], dist_s[2]

        # Get repository for identity
        try:
            r = Repository.objects.get(identity=identity)
        except:
            raise Exception("Unsupported distribution '{d}': No such repository identity '{i}'".format(d=dist, i=identity))
>>>>>>> 6f4728be

        # Get distribution for codename
        found = False
        for d in r.distributions.all():
            if d.base_source.codename == dist_s[0]:
                found = True
                break
        if not found:
            raise Exception("Unsupported distribution '{d}': No such codename '{c}'".format(d=dist, c=codename))

        # Get uploadable suite
        found = False
        for s in r.layout.suites.all():
            if s.name == suite:
                found = True
                break
        if not found:
            raise Exception("Unsupported distribution '{d}': No such suite '{s}'".format(d=dist, s=suite))

        if s.migrates_from:
            raise Exception("Migrating distribution '{d}': You can't upload here".format(d=dist, s=suite))

        s.mbd_check_version(r, d, self["Version"])

        return r, d, s

<<<<<<< HEAD
    def get_spool_dir(self, base_dir):
        return os.path.join(base_dir, self["Distribution"], self["Source"], self["Version"], self["Architecture"])
=======
    def _get_spool_dir(self, base_dir):
        return os.path.join(base_dir, u"_".join([self["Distribution"], self["Source"], self["Version"]]))

    def get_build_dir(self):
        return u"_".join([self._get_spool_dir(setup.BUILDS_DIR), self["Architecture"]])

    def get_package_dir(self, architecture=""):
        return os.path.join(self._get_spool_dir(setup.PACKAGES_DIR), architecture)

    def get_log_dir(self):
        return os.path.join(setup.LOG_DIR, self["Distribution"], self["Source"], self["Version"], self["Architecture"])
>>>>>>> 6f4728be

    def get_pkg_id(self):
        return "{s}_{v}".format(s=self["Source"], v=self["Version"])

    def get_files(self):
        return self["Files"] if "Files" in self else []

    def add_file(self, fn):
        if not "Files" in self:
            self["Files"] = []
        self["Files"].append({"md5sum": misc.md5_of_file(fn),
                              "size": os.path.getsize(fn),
                              "section": "mini-buildd",
                              "priority": "extra",
                              "name": os.path.basename(fn)})

    def save(self):
        log.info("Saving changes: {f}".format(f=self._file_path))
        self.dump(fd=open(self._file_path, "w+"))

    def upload(self, host="localhost", port=8067):
        log.info("FTP: Uploading changes: '{f}' to '{h}'...".format(f=self._file_name, h=host))
        ftp = ftplib.FTP()
        ftp.connect(host, port)
        ftp.login()
        ftp.cwd("/incoming")
        for fd in self.get_files() + [ {"name": self._file_name} ]:
            f = fd["name"]
            log.debug("FTP: Uploading file: '{f}'".format(f=f))
            ftp.storbinary("STOR {f}".format(f=f), open(os.path.join(os.path.dirname(self._file_path), f)))

    def tar(self, tar_path, add_files=[]):
        with contextlib.closing(tarfile.open(tar_path, "w")) as tar:
            tar_add = lambda f: tar.add(f, arcname=os.path.basename(f))
            tar_add(self._file_path)
            for f in self.get_files():
                tar_add(os.path.join(os.path.dirname(self._file_path), f["name"]))
            for f in add_files:
                tar_add(f)

    def untar(self, path):
        tar_file = self._file_path + ".tar"
        if os.path.exists(tar_file):
            with contextlib.closing(tarfile.open(tar_file, "r")) as tar:
                tar.extractall(path=path)
        else:
            log.info("No tar file (skipping): {f}".format(f=tar_file))

    def archive(self):
<<<<<<< HEAD
        ".. todo:: Stub"
        log.debug("STUB: archive()")
        pass
=======
        logdir=self.get_log_dir()
        if not os.path.exists(logdir):
            os.makedirs(logdir)
        log.info("Moving changes to log: '{f}'->'{l}'".format(f=self._file_path, l=logdir))
        for fd in [ {"name": self._file_name} ] + self.get_files():
            f = os.path.join(os.path.dirname(self._file_path), fd["name"])
            log.debug("Moving: '{f}' to '{d}'". format(f=fd["name"], d=logdir))
            os.rename(f, os.path.join(logdir, fd["name"]))

    def remove(self):
        log.info("Removing changes: '{f}'".format(f=self._file_path))
        for fd in [ {"name": self._file_name} ] + self.get_files():
            f = os.path.join(os.path.dirname(self._file_path), fd["name"])
            log.debug("Removing: '{f}'".format(f=fd["name"]))
            os.remove(f)
>>>>>>> 6f4728be

    def gen_buildrequests(self, repository, dist):
        # Build buildrequest files for all architectures
        br_dict = {}
        for a in repository.architectures.all():
<<<<<<< HEAD
            path = os.path.join(setup.SPOOL_DIR, self["Distribution"], self["Source"], self["Version"], a.name)
=======
            path = self.get_package_dir(a.name)

>>>>>>> 6f4728be
            br = Changes(os.path.join(path, "{b}_mini-buildd-buildrequest_{a}.changes".format(b=self.get_pkg_id(), a=a.name)))
            for v in ["Distribution", "Source", "Version"]:
                br[v] = self[v]

            # Generate sources.list et.al. to be used
            open(os.path.join(path, "apt_sources.list"), 'w').write(repository.mbd_get_apt_sources_list(self["Distribution"]))
            open(os.path.join(path, "apt_preferences"), 'w').write(repository.mbd_get_apt_preferences())
            open(os.path.join(path, "apt_keys"), 'w').write(repository.mbd_get_apt_keys(self["Distribution"]))
            chroot_setup_script = os.path.join(path, "chroot_setup_script")
            open(chroot_setup_script, 'w').write(repository.mbd_get_chroot_setup_script(self["Distribution"]))
            os.chmod(chroot_setup_script, stat.S_IRWXU)

            # Generate tar from original changes
            self.tar(tar_path=br._file_path + ".tar", add_files=[
                    os.path.join(path, "apt_sources.list"),
                    os.path.join(path, "apt_preferences"),
                    os.path.join(path, "apt_keys"),
                    chroot_setup_script])
            br.add_file(br._file_path + ".tar")

            br["Base-Distribution"] = dist.base_source.codename
            br["Architecture"] = a.name
            if a == repository.architecture_all:
                br["Arch-All"] = "Yes"
<<<<<<< HEAD
            br["Build-Dep-Resolver"] = repository.build_dep_resolver
            br["Apt-Allow-Unauthenticated"] = "1" if repository.apt_allow_unauthenticated else "0"
            if repository.lintian_mode != "disabled":
                # Generate lintian options
                br["Run-Lintian"] = {"never-fail": "", "fail-on-error": "", "fail-on-warning": "--fail-on-warning"}[repository.lintian_mode] + " " + repository.lintian_extra_options
=======
            br["Build-Dep-Resolver"] = repository.get_build_dep_resolver_display()
            br["Apt-Allow-Unauthenticated"] = "1" if repository.apt_allow_unauthenticated else "0"
            if repository.lintian_mode != repository.LINTIAN_DISABLED:
                # Generate lintian options
                modeargs = {
                    repository.LINTIAN_DISABLED:        "",
                    repository.LINTIAN_RUN_ONLY:        "",
                    repository.LINTIAN_FAIL_ON_ERROR:   "",
                    repository.LINTIAN_FAIL_ON_WARNING: "--fail-on-warning"}
                br["Run-Lintian"] = modeargs[repository.lintian_mode] + u" " + repository.lintian_extra_options
>>>>>>> 6f4728be

            br.save()
            br_dict[a.name] = br

        return br_dict<|MERGE_RESOLUTION|>--- conflicted
+++ resolved
@@ -38,15 +38,6 @@
         dist_s = self["Distribution"].split(u"-")
         if len(dist_s) != 3:
             raise Exception("Malformed distribution '{d}': Must be 'CODENAME-ID-SUITE'".format(d=dist))
-<<<<<<< HEAD
-        codename, id, suite = dist_s[0], dist_s[1], dist_s[2]
-
-        # Get repository for id
-        try:
-            r = Repository.objects.get(id=id)
-        except:
-            raise Exception("Unsupported distribution '{d}': No such repository id '{i}'".format(d=dist, i=id))
-=======
         codename, identity, suite = dist_s[0], dist_s[1], dist_s[2]
 
         # Get repository for identity
@@ -54,7 +45,6 @@
             r = Repository.objects.get(identity=identity)
         except:
             raise Exception("Unsupported distribution '{d}': No such repository identity '{i}'".format(d=dist, i=identity))
->>>>>>> 6f4728be
 
         # Get distribution for codename
         found = False
@@ -81,10 +71,6 @@
 
         return r, d, s
 
-<<<<<<< HEAD
-    def get_spool_dir(self, base_dir):
-        return os.path.join(base_dir, self["Distribution"], self["Source"], self["Version"], self["Architecture"])
-=======
     def _get_spool_dir(self, base_dir):
         return os.path.join(base_dir, u"_".join([self["Distribution"], self["Source"], self["Version"]]))
 
@@ -96,7 +82,6 @@
 
     def get_log_dir(self):
         return os.path.join(setup.LOG_DIR, self["Distribution"], self["Source"], self["Version"], self["Architecture"])
->>>>>>> 6f4728be
 
     def get_pkg_id(self):
         return "{s}_{v}".format(s=self["Source"], v=self["Version"])
@@ -146,11 +131,6 @@
             log.info("No tar file (skipping): {f}".format(f=tar_file))
 
     def archive(self):
-<<<<<<< HEAD
-        ".. todo:: Stub"
-        log.debug("STUB: archive()")
-        pass
-=======
         logdir=self.get_log_dir()
         if not os.path.exists(logdir):
             os.makedirs(logdir)
@@ -166,18 +146,13 @@
             f = os.path.join(os.path.dirname(self._file_path), fd["name"])
             log.debug("Removing: '{f}'".format(f=fd["name"]))
             os.remove(f)
->>>>>>> 6f4728be
 
     def gen_buildrequests(self, repository, dist):
         # Build buildrequest files for all architectures
         br_dict = {}
         for a in repository.architectures.all():
-<<<<<<< HEAD
-            path = os.path.join(setup.SPOOL_DIR, self["Distribution"], self["Source"], self["Version"], a.name)
-=======
             path = self.get_package_dir(a.name)
 
->>>>>>> 6f4728be
             br = Changes(os.path.join(path, "{b}_mini-buildd-buildrequest_{a}.changes".format(b=self.get_pkg_id(), a=a.name)))
             for v in ["Distribution", "Source", "Version"]:
                 br[v] = self[v]
@@ -202,13 +177,6 @@
             br["Architecture"] = a.name
             if a == repository.architecture_all:
                 br["Arch-All"] = "Yes"
-<<<<<<< HEAD
-            br["Build-Dep-Resolver"] = repository.build_dep_resolver
-            br["Apt-Allow-Unauthenticated"] = "1" if repository.apt_allow_unauthenticated else "0"
-            if repository.lintian_mode != "disabled":
-                # Generate lintian options
-                br["Run-Lintian"] = {"never-fail": "", "fail-on-error": "", "fail-on-warning": "--fail-on-warning"}[repository.lintian_mode] + " " + repository.lintian_extra_options
-=======
             br["Build-Dep-Resolver"] = repository.get_build_dep_resolver_display()
             br["Apt-Allow-Unauthenticated"] = "1" if repository.apt_allow_unauthenticated else "0"
             if repository.lintian_mode != repository.LINTIAN_DISABLED:
@@ -219,7 +187,6 @@
                     repository.LINTIAN_FAIL_ON_ERROR:   "",
                     repository.LINTIAN_FAIL_ON_WARNING: "--fail-on-warning"}
                 br["Run-Lintian"] = modeargs[repository.lintian_mode] + u" " + repository.lintian_extra_options
->>>>>>> 6f4728be
 
             br.save()
             br_dict[a.name] = br
