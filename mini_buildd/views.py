--- conflicted
+++ resolved
@@ -18,10 +18,9 @@
     return django.http.HttpResponse(mini_buildd.daemon.get().model.mbd_get_dput_conf(), mimetype="text/plain")
 
 
-<<<<<<< HEAD
 def get_builder_state(request):
     return django.http.HttpResponse(mini_buildd.daemon.get().get_builder_state().dump(), mimetype="text/plain")
-=======
+
 def get_repository_results(request):
     ret = {}
     if request.GET:
@@ -72,5 +71,4 @@
         dict['testibus_1.0.0~testSID+8']['repository'] = "test"
         dict['testibus_1.0.0~testSID+8']['dist'] = "sid-test-stable"
 
-    return dict
->>>>>>> 35a0a7f3
+    return dict